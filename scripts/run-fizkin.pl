#!/usr/bin/env perl

use strict;
use warnings;
use feature 'say';
use autodie;
<<<<<<< HEAD
use Cwd 'abs_path';
=======
>>>>>>> ab494487
use FindBin '$Bin';
use Fizkin;
use Getopt::Long;
use Pod::Usage;

$| = 1;

my $DEBUG = 0;

main();

# --------------------------------------------------
sub main {
    my %args = get_args();

    if ($args{'help'} || $args{'man_page'}) {
        pod2usage({
            -exitval => 0,
            -verbose => $args{'man_page'} ? 2 : 1
        });
    }

    #unless ($args{'metadata'}) {
    #    pod2usage('No metadata file');
    #}

    if ($args{'metadata'} && ! -s $args{'metadata'}) {
        pod2usage("Bad metadata file ($args{'metadata'})");
    }

    unless ($args{'in_dir'}) {
        pod2usage('No input directory');
    }

    unless ($args{'out_dir'}) {
        pod2usage('No output directory');
    }

    unless (-d $args{'in_dir'}) {
        pod2usage("Bad input dir ($args{'in_dir'})");
    }

    Fizkin::run(\%args);

    say "Done.";
}

# --------------------------------------------------
sub get_args {
    my %args = (
        debug       => 0,
        files       => '',
        hash_size   => '100M',
        kmer_size   => 20,
        max_samples => 15,
        max_seqs    => 300_000,
        mode_min    => 1,    
        num_threads => 12,
        metadata    => '',
        scripts_dir => $Bin,
    );

    GetOptions(
        \%args,
        'in_dir=s',
        'out_dir=s',
        'debug',
        'files:s',
        'hash_size:s',
        'kmer_size:i',
        'max_samples:i',
        'max_seqs:i',
        'metadata:s',
        'mode_min:i',
        'num_threads:i',
        'eucdistper:s',
        'sampledist:s',
        'help',
        'man',
    ) or pod2usage(2);

    return %args;
}

__END__

# --------------------------------------------------

=pod

=head1 NAME

run-fizkin - run fizkin

=head1 SYNOPSIS

  run-fizkin -i in_dir -o out_dir

Required arguments:

  --in_dir       Input directory (FASTA)
  --out_dir      Output directory (FASTA)
  --metadata     Meta-data file

Options (defaults in parentheses):
 
  --kmer_size    Kmer size (20)
  --mode_min     Minimum mode to take a sequence (1)
  --num_threads  Number of threads to use for Jellyfish (12)
  --hash_size    Size of hash for Jellyfish (100M)
  --max_seqs     Maximum number of sequences per input file (300,000)
  --max_samples  Maximum number of samples (15)
  --files        Comma-separated list of input files
                 (random subset of --max_samples from --input_dir)
  --scripts_dir  The directory to find the other (R) scripts

  --debug        Print extra things
  --help         Show brief help and exit
  --man          Show full documentation

=head1 DESCRIPTION

Runs a pairwise k-mer analysis on the input files.

=head1 METADATA

The metadata file should look like this:

    +---------------+----------------------+---------+---------+
    | name          | lat_long.ll          | biome.d | depth.c |
    +---------------+----------------------+---------+---------+
    | GD.Spr.C.8m   | -17.92522,146.14295  | G       | 8       |
    | GF.Spr.C.9m   | -16.9207,145.9965833 | G       | 9       |
    | L.Spr.C.1000m | 48.6495,-126.66434   | L       | 1000    |
    +---------------+----------------------+---------+---------+

=head1 SEE ALSO

Fizkin.

=head1 AUTHORS

Bonnie Hurwitz E<lt>bhurwitz@email.arizona.eduE<gt>,
Ken Youens-Clark E<lt>kyclark@email.arizona.eduE<gt>.

=head1 COPYRIGHT

Copyright (c) 2015 Hurwitz Lab

This module is free software; you can redistribute it and/or
modify it under the terms of the GPL (either version 1, or at
your option, any later version) or the Artistic License 2.0.
Refer to LICENSE for the full license text and to DISCLAIMER for
additional warranty disclaimers.

=cut<|MERGE_RESOLUTION|>--- conflicted
+++ resolved
@@ -4,10 +4,6 @@
 use warnings;
 use feature 'say';
 use autodie;
-<<<<<<< HEAD
-use Cwd 'abs_path';
-=======
->>>>>>> ab494487
 use FindBin '$Bin';
 use Fizkin;
 use Getopt::Long;
